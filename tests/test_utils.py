--- conflicted
+++ resolved
@@ -90,11 +90,6 @@
     # breaches where ret < var and ret < 0 → only middle row
     assert df2["breach"].tolist() == [False, True, False]
 
-<<<<<<< HEAD
-    summary = summarize_var_breaches(df2, breach_col="breach")
-    assert summary["count"] == 1
-    assert summary["percentage"] == pytest.approx(1 / 3, rel=1e-3)
-=======
     summary = summarize_var_breaches(df2, breach_col='breach')
     assert summary['count'] == 1
     assert summary['percentage'] == pytest.approx(1/3, rel=1e-3)
@@ -135,4 +130,3 @@
 
     with pytest.raises(FileNotFoundError):
         load_latest_price_data(str(tmp_path), 'missing')
->>>>>>> f98a2a57
